import logging
import itertools
import pandas as pd
from pathlib import Path
from phenoseeker import (
    EmbeddingManager,
    apply_transformations,
    load_config,
    setup_environment,
    generate_sequences,
    get_method_variations,
    generate_sequence_name,
    check_free_memory,
)


def cleanup_large_pipelines(well_em: EmbeddingManager, n: int | None = 2):
    """Remove embedding columns from pipelines with more than two operations."""
    logging.info("Cleaning up large pipelines to free memory.")
    columns_to_remove = [
        col
        for col in well_em.df.columns
        if "Embeddings" in col and col.count("__") >= n
    ]
    logging.info(f"Removing {len(columns_to_remove)} columns: {columns_to_remove}")
    well_em.df.drop(columns=columns_to_remove, inplace=True)


def evaluate_pipeline(sequence, well_em, results_dfs, current, total) -> dict:
    """Apply transformations and evaluate the pipeline."""
    logging.info(f"Evaluating pipeline {current}/{total}: {sequence['name']}")
    try:
        col_name = apply_transformations(well_em, sequence)
        compounds_em = well_em.filter_and_instantiate(Metadata_Is_Control=False)
        maps_jcp2022 = compounds_em.compute_maps(
            labels_column="Metadata_JCP2022",
            vectors_columns={f'{sequence["name"]}': col_name},
        )
        del compounds_em
        # maps_batch = well_em.compute_maps(
        #    labels_column="Metadata_Batch",
        #    vectors_columns={f'{sequence["name"]}': col_name},
        # )
        maps_source = well_em.compute_maps(
            labels_column="Metadata_Source",
            vectors_columns={f'{sequence["name"]}': col_name},
        )
        # maps_plate = well_em.compute_maps(
        #    labels_column="Metadata_Plate",
        #    vectors_columns={f'{sequence["name"]}': col_name},
        # )

        results_dfs["jcp2022"].append(maps_jcp2022)
        # results_dfs["batch"].append(maps_batch)
        results_dfs["source"].append(maps_source)
        # results_dfs["plate"].append(maps_plate)

        logging.info(f"Pipeline '{sequence['name']}' evaluated successfully.")
    except Exception as e:
        logging.error(f"Error in pipeline {sequence['name']}: {e}")
    return results_dfs


def main():
    """Main function to execute the normalization and evaluation."""
    try:
        # Setup logging
        log_file = Path("./tmp/test_all_norms.log")
        log_file.parent.mkdir(exist_ok=True)
        logging.basicConfig(
            filename=log_file,
            level=logging.INFO,
            format="%(asctime)s - %(levelname)s - %(message)s",
        )

        logging.info("Process started.")

        # Load configuration
        config_file_path = Path("configs/config_test_all_norms.yaml")
        config = load_config(config_file_path)

        methods = config.get("methods", [])
        max_combinations = config.get("max_combinations", 100)
        n_methods_max = config.get("n_methods_max", len(methods))

        # Setup environment
        results_folder, metadata_path = setup_environment(config, config_file_path)

        logging.info("Configuration loaded.")

        # Load embeddings
        well_em = EmbeddingManager(metadata_path, entity="well")

        selected_plates = config.get("selected_plates", "all")
        if selected_plates == "all":
            selected_plates = well_em.df["Metadata_Plate"].unique()

        selected_plates = [
            item for item in selected_plates if item not in well_em.no_dmso_plates
        ]

        well_em.df = well_em.df[well_em.df["Metadata_Plate"].isin(selected_plates)]

        well_em.df = well_em.df[
            well_em.df["Metadata_JCP2022"].isin(well_em.JCP_ID_controls)
        ]

<<<<<<< HEAD
        well_em.load("path_embedding", vectors_column="Embeddings_Raw")
=======
        well_em.load("Path_Embeddings", vectors_column="Embeddings_Raw")
>>>>>>> cd741205
        well_em.remove_features(threshold=10e-5, vectors_column="Embeddings_Raw")

        logging.info("Embeddings loaded and filtered.")
        logging.info(f"We have an {well_em}.")

        # Generate and evaluate pipelines
        method_sequences = generate_sequences(methods, n_methods_max)
        transformation_sequences = []

        for method_sequence in method_sequences:
            method_variations_list = []
            for method in method_sequence:
                method_variations_list.append(get_method_variations(method))
            sequence_variations = itertools.product(*method_variations_list)
            for seq_variation in sequence_variations:
                name = generate_sequence_name(seq_variation)
                sequence = {
                    "name": name,
                    "transformations": [dict(t) for t in seq_variation],
                }
                transformation_sequences.append(sequence)

        if len(transformation_sequences) >= max_combinations:
            transformation_sequences = transformation_sequences[:max_combinations]
        logging.info(
            f"{len(transformation_sequences)} normalisation pipelines generated."
        )

        # Initialize results DataFrames
        results_dfs = {
            "jcp2022": [],
            # "batch": [],
            "source": [],
            # "plate": [],
        }

        results_dfs = evaluate_pipeline(
            {"name": "Raw", "transformations": []},
            well_em,
            results_dfs,
            1,
            len(transformation_sequences) + 1,
        )

        for idx, sequence in enumerate(transformation_sequences, start=2):
            results_dfs = evaluate_pipeline(
                sequence,
                well_em,
                results_dfs,
                idx,
                len(transformation_sequences) + 1,
            )
            well_em.distance_matrices = {}
            free_memory = check_free_memory()
            logging.info(
                f"Free memory after pipeline {idx}/{len(transformation_sequences) + 1}: {free_memory:.2f} GB"  # NOQA
            )
            if free_memory < 50:  # Less that 50GB of available RAM
                cleanup_large_pipelines(well_em, 2)

        for name, dfs in results_dfs.items():
            df = pd.concat(dfs, ignore_index=False, axis=1)
            df = df.loc[:, ~df.columns.duplicated()]
            df.to_csv(results_folder / f"consolidated_metrics_{name}.csv", index=False)

        logging.info("Consolidated results saved.")
        logging.info("Process completed successfully.")

    except Exception as e:
        logging.error(f"An error occurred: {e}")
        raise e


if __name__ == "__main__":
    main()<|MERGE_RESOLUTION|>--- conflicted
+++ resolved
@@ -105,12 +105,8 @@
             well_em.df["Metadata_JCP2022"].isin(well_em.JCP_ID_controls)
         ]
 
-<<<<<<< HEAD
         well_em.load("path_embedding", vectors_column="Embeddings_Raw")
-=======
-        well_em.load("Path_Embeddings", vectors_column="Embeddings_Raw")
->>>>>>> cd741205
-        well_em.remove_features(threshold=10e-5, vectors_column="Embeddings_Raw")
+        well_em.remove_features(threshold=10e-10, vectors_column="Embeddings_Raw")
 
         logging.info("Embeddings loaded and filtered.")
         logging.info(f"We have an {well_em}.")
