--- conflicted
+++ resolved
@@ -71,15 +71,9 @@
     well_em.load("Embeddings_Raw", embeddings_path)
 
     if selected_plates == "balance_selection":
-<<<<<<< HEAD
-        selected_plates = pd.read_json(
-            "/home/maxime/synrepos/phenoseeker/scripts/balanced_plates_388_plate_2.json"
-        )["Metadata_Plate"].to_list()
-=======
         selected_plates = pd.read_json(Path(config["paths"]["selected_plates"]))[
             "Metadata_Plate"
         ].to_list()
->>>>>>> c16b1135
         logging.info(f"len(selected_plates) {len(selected_plates)}")
         well_em = well_em.filter_and_instantiate(Metadata_Plate=selected_plates)
     elif selected_plates != "all":
