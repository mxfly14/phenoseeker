--- conflicted
+++ resolved
@@ -15,6 +15,7 @@
    "source": [
     "\n",
     "from pathlib import Path\n",
+    "from phenoseeker import BioproxyEvaluator"
     "from phenoseeker import BioproxyEvaluator"
    ]
   },
@@ -31,39 +32,23 @@
   },
   {
    "cell_type": "code",
-<<<<<<< HEAD
    "execution_count": 12,
    "metadata": {},
    "outputs": [],
    "source": [
     "parquet_metadata = Path('/projects/synsight/data/jump_embeddings/wells_embeddings/dinov2_g/metadata_dinov2_g.parquet')\n",
     "npy_file = Path('/projects/synsight/data/jump_embeddings/wells_embeddings/dinov2_g/embeddings_dinov2_g.npy')\n"
-=======
-   "execution_count": 4,
-   "metadata": {},
-   "outputs": [],
-   "source": [
-    "parquet_metadata = Path('/home/maxime/data/jump_embeddings/metadata_dinov2_g.parquet')\n",
-    "npy_file = ('/home/maxime/data/jump_embeddings/embeddings_dinov2_g.npy')"
->>>>>>> 7845e878
-   ]
-  },
-  {
-   "cell_type": "code",
-<<<<<<< HEAD
+   ]
+  },
+  {
+   "cell_type": "code",
    "execution_count": 13,
    "metadata": {},
    "outputs": [],
    "source": [
-=======
-   "execution_count": 5,
-   "metadata": {},
-   "outputs": [],
-   "source": [
-    "\n",
->>>>>>> 7845e878
     "screens_folders = {\n",
     "      #  \"ChemBL\": Path(\"/projects/synsight/repos/phenospace/bioproxy/screens_data_chembl\"),\n",
+    "        \"Curie\": Path(\"/projects/synsight/repos/phenospace/bioproxy/screens_data_curie\"),\n",
     "        \"Curie\": Path(\"/projects/synsight/repos/phenospace/bioproxy/screens_data_curie\"),\n",
     "        \"ChEMBL\": Path(\"/projects/synsight/repos/phenoseeker/data/ChEMBL/assays_csv\"),\n",
     "}"
@@ -86,17 +71,10 @@
     {
      "data": {
       "text/plain": [
-<<<<<<< HEAD
        "BioproxyEvaluator with 2 sources (ChEMBL: 49 screens, Curie: 16 screens)"
       ]
      },
      "execution_count": 4,
-=======
-       "BioproxyEvaluator with 3 sources (ChemBL: 0 screens, Curie: 0 screens, ChEMBL: 0 screens)"
-      ]
-     },
-     "execution_count": 7,
->>>>>>> 7845e878
      "metadata": {},
      "output_type": "execute_result"
     }
